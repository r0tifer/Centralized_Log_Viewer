--- conflicted
+++ resolved
@@ -11,11 +11,7 @@
 - 🔍 **Regex-based filtering** of log lines in real time
 - 🕒 **Time range filters** (e.g., `15m`, `2h`, or `2024-05-01 10:00 to 2024-05-01 12:00`)
 - 🎨 **Color-coded log levels** for ERROR, WARNING, INFO, DEBUG
-<<<<<<< HEAD
 - ⚙️ **Log Severity filter** to focus on specific severities
-=======
-- ⚙️ **Level filter** to focus on specific severities
->>>>>>> 8813d5f4
 - 📜 **Live log tailing** with auto-scroll toggle
 - ↕️ **Adjustable tree and log pane sizes** with keyboard shortcuts
 
